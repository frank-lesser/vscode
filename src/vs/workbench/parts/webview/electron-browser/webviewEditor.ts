--- conflicted
+++ resolved
@@ -221,25 +221,9 @@
 				this._webview.initialScrollProgress = input.scrollYPercentage;
 			}
 
-<<<<<<< HEAD
 			this._webview.state = input.webviewState;
 
 			this._content.setAttribute('aria-flowto', this._webviewContent.id);
-=======
-		if (input.options.enableFindWidget) {
-			this._contextKeyService = this._register(this._contextKeyService.createScoped(this._webviewContent));
-			this.findWidgetVisible = KEYBINDING_CONTEXT_WEBVIEW_FIND_WIDGET_VISIBLE.bindTo(this._contextKeyService);
-		}
-
-		this._webview = this._instantiationService.createInstance(WebviewElement,
-			this._partService.getContainer(Parts.EDITOR_PART),
-			{
-				enableWrappedPostMessage: true,
-				useSameOriginForRoot: false
-			});
-		this._webview.mountTo(this._webviewContent);
-		input.webview = this._webview;
->>>>>>> ee6a21fa
 
 			this.doUpdateContainer();
 		}
@@ -260,4 +244,4 @@
 		// Track focus in webview element
 		this._webviewFocusTrackerDisposables.push(this._webview.onDidFocus(() => this._onDidFocusWebview.fire()));
 	}
-}
+}